--- conflicted
+++ resolved
@@ -57,11 +57,7 @@
 
 export const placeholderValues = Object.values(PLACEHOLDER)
 
-<<<<<<< HEAD
-export const editingToolNames: ToolName[] = [
-=======
 export const baseAgentToolNames: ToolName[] = [
->>>>>>> 2ba1ce6a
   'create_plan',
   'run_terminal_command',
   'str_replace',
