--- conflicted
+++ resolved
@@ -99,9 +99,6 @@
     web/components/profile/profile-comments.tsx instead of web/components/comments/profile-comments.tsx
 [] Ari: editing is failing: deleting sections of code it shouldn't.
     - [J] Removes commented out code, other comments
-<<<<<<< HEAD
     - [J] Removed an export for no reason
-=======
 [] Doesn't give up control after running terminal commands. Just keeps running more
-[] Says reconnected, but actually doesn't go after
->>>>>>> 5431846f
+[] Says reconnected, but actually doesn't go after